--- conflicted
+++ resolved
@@ -167,13 +167,7 @@
 							} else {
 
 								// TODO: move to own function.
-<<<<<<< HEAD
 								command, err = parseCommandID(val)
-=======
-								var parsed int64
-								commandString := strings.TrimSpace(fmt.Sprint(val))
-								parsed, err = strconv.ParseInt(commandString, 0, 32)
->>>>>>> ef40006b
 								if err != nil {
 
 									logger.Error("Failed to convert CommandID to integer: " + err.Error())
